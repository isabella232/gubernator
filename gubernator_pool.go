--- conflicted
+++ resolved
@@ -247,50 +247,6 @@
 }
 
 // Send a GetRateLimit request to worker pool.
-<<<<<<< HEAD
-func (chp *GubernatorPool) GetRateLimit(ctx context.Context, rlRequest *RateLimitReq) (*RateLimitResp, error) {
-	var resp *RateLimitResp
-
-	err := tracing.Scope(ctx, func(ctx context.Context) error {
-		// Delegate request to assigned channel based on request key.
-		worker := chp.getWorker(rlRequest.UniqueKey)
-		handlerRequest := &request{
-			ctx:     ctx,
-			resp:    make(chan *response, 1),
-			request: rlRequest,
-		}
-
-		// Send request.
-		span := trace.SpanFromContext(ctx)
-		span.AddEvent("Sending request...", trace.WithAttributes(
-			attribute.Int("channelLength", len(worker.getRateLimitRequest)),
-		))
-
-		select {
-		case worker.getRateLimitRequest <- handlerRequest:
-			// Successfully sent request.
-		case <-ctx.Done():
-			return ctx.Err()
-		}
-
-		poolWorkerQueueLength.WithLabelValues("GetRateLimit", worker.name).Observe(float64(len(worker.getRateLimitRequest)))
-
-		// Wait for response.
-		span.AddEvent("Waiting for response...")
-		select {
-		case handlerResponse := <-handlerRequest.resp:
-			// Successfully read response.
-			resp = handlerResponse.rl
-			return handlerResponse.err
-		case <-ctx.Done():
-			return ctx.Err()
-		}
-
-		return nil
-	})
-
-	return resp, err
-=======
 func (chp *GubernatorPool) GetRateLimit(ctx context.Context, rlRequest *RateLimitReq) (retval *RateLimitResp, err error) {
 	ctx = tracing.StartScope(ctx)
 	defer tracing.EndScope(ctx, err)
@@ -327,54 +283,16 @@
 	case <-ctx.Done():
 		return nil, ctx.Err()
 	}
->>>>>>> c3b12630
 }
 
 // Handle request received by worker.
 func (chp *GubernatorPool) handleGetRateLimit(handlerRequest *request, cache Cache) {
-<<<<<<< HEAD
-	_ = tracing.Scope(handlerRequest.ctx, func(ctx context.Context) error {
-		var rlResponse *RateLimitResp
-		var err error
-		span := trace.SpanFromContext(ctx)
-
-		switch handlerRequest.request.Algorithm {
-		case Algorithm_TOKEN_BUCKET:
-			rlResponse, err = tokenBucket(ctx, chp.conf.Store, cache, handlerRequest.request)
-			if err != nil {
-				msg := "Error in tokenBucket"
-				countError(err, msg)
-				span.RecordError(errors.Wrap(err, msg))
-			}
-=======
 	ctx := tracing.StartScope(handlerRequest.ctx)
 	defer tracing.EndScope(ctx, nil)
->>>>>>> c3b12630
-
-		case Algorithm_LEAKY_BUCKET:
-			rlResponse, err = leakyBucket(ctx, chp.conf.Store, cache, handlerRequest.request)
-			if err != nil {
-				msg := "Error in leakyBucket"
-				countError(err, msg)
-				span.RecordError(errors.Wrap(err, msg))
-			}
-
-<<<<<<< HEAD
-		default:
-			err = errors.Errorf("Invalid rate limit algorithm '%d'", handlerRequest.request.Algorithm)
-			span.RecordError(err)
-			checkErrorCounter.WithLabelValues("Invalid algorithm").Add(1)
-		}
-
-		handlerResponse := &response{
-			rl:  rlResponse,
-			err: err,
-		}
-
-		select {
-		case handlerRequest.resp <- handlerResponse:
-			// Success.
-=======
+
+	var rlResponse *RateLimitResp
+	var err error
+
 	switch handlerRequest.request.Algorithm {
 	case Algorithm_TOKEN_BUCKET:
 		rlResponse, err = tokenBucket(ctx, chp.conf.Store, cache, handlerRequest.request)
@@ -404,214 +322,145 @@
 		rl:  rlResponse,
 		err: err,
 	}
->>>>>>> c3b12630
+
+	select {
+	case handlerRequest.resp <- handlerResponse:
+		// Success.
+
+	case <-ctx.Done():
+		// Context canceled.
+		trace.SpanFromContext(ctx).RecordError(err)
+	}
+}
+
+// Atomically load cache from persistent storage.
+// Read from persistent storage.  Load into each appropriate worker's cache.
+// Workers are locked during this load operation to prevent race conditions.
+func (chp *GubernatorPool) Load(ctx context.Context) (err error) {
+	ctx = tracing.StartScope(ctx)
+	defer tracing.EndScope(ctx, err)
+
+	ch, err := chp.conf.Loader.Load()
+	if err != nil {
+		return errors.Wrap(err, "Error in loader.Load")
+	}
+
+	type loadChannel struct {
+		ch       chan *CacheItem
+		worker   *poolWorker
+		respChan chan poolLoadResponse
+	}
+
+	// Map request channel hash to load channel.
+	loadChMap := map[*poolWorker]loadChannel{}
+
+	// Send each item to assigned channel's cache.
+mainloop:
+	for {
+		var item *CacheItem
+		var ok bool
+
+		select {
+		case item, ok = <-ch:
+			if !ok {
+				break mainloop
+			}
+			// Successfully received item.
 
 		case <-ctx.Done():
 			// Context canceled.
 			return ctx.Err()
 		}
 
-<<<<<<< HEAD
-		return nil
-	})
-=======
-	case <-ctx.Done():
-		// Context canceled.
-		trace.SpanFromContext(ctx).RecordError(err)
-	}
->>>>>>> c3b12630
-}
-
-// Atomically load cache from persistent storage.
-// Read from persistent storage.  Load into each appropriate worker's cache.
-// Workers are locked during this load operation to prevent race conditions.
-<<<<<<< HEAD
-func (chp *GubernatorPool) Load(ctx context.Context) error {
-	return tracing.Scope(ctx, func(ctx context.Context) error {
-		ch, err := chp.conf.Loader.Load()
-		if err != nil {
-			return errors.Wrap(err, "Error in loader.Load")
-		}
-=======
-func (chp *GubernatorPool) Load(ctx context.Context) (err error) {
-	ctx = tracing.StartScope(ctx)
-	defer tracing.EndScope(ctx, err)
->>>>>>> c3b12630
-
-		type loadChannel struct {
-			ch       chan *CacheItem
-			worker   *poolWorker
-			respChan chan poolLoadResponse
-		}
-
-		// Map request channel hash to load channel.
-		loadChMap := map[*poolWorker]loadChannel{}
-
-		// Send each item to assigned channel's cache.
-	mainloop:
-		for {
-			var item *CacheItem
-			var ok bool
-
-			select {
-			case item, ok = <-ch:
-				if !ok {
-					break mainloop
-				}
-				// Successfully received item.
-
-			case <-ctx.Done():
-				// Context canceled.
-				return ctx.Err()
-			}
-
-			worker := chp.getWorker(item.Key)
-
-			// Initiate a load channel with each worker.
-			loadCh, exist := loadChMap[worker]
-			if !exist {
-				loadCh = loadChannel{
-					ch:       make(chan *CacheItem),
-					worker:   worker,
-					respChan: make(chan poolLoadResponse),
-				}
-				loadChMap[worker] = loadCh
-
-				// Tie up the worker while loading.
-				worker.loadRequest <- poolLoadRequest{
-					ctx:      ctx,
-					response: loadCh.respChan,
-					in:       loadCh.ch,
-				}
-			}
-
-			// Send item to worker's load channel.
-			select {
-			case loadCh.ch <- item:
-				// Successfully sent item.
-
-			case <-ctx.Done():
-				// Context canceled.
-				return ctx.Err()
-			}
-		}
-
-		// Clean up.
-		for _, loadCh := range loadChMap {
-			close(loadCh.ch)
-
-			// Load response confirms all items have been loaded and the worker
-			// resumes normal operation.
-			select {
-			case <-loadCh.respChan:
-				// Successfully received response.
-
-			case <-ctx.Done():
-				// Context canceled.
-				return ctx.Err()
-			}
-		}
-
-		return nil
-	})
-}
-
-func (chp *GubernatorPool) handleLoad(request poolLoadRequest, cache Cache) {
-<<<<<<< HEAD
-	_ = tracing.Scope(request.ctx, func(ctx context.Context) error {
-	mainloop:
-		for {
-			var item *CacheItem
-			var ok bool
-=======
-	ctx := tracing.StartScope(request.ctx)
-	defer tracing.EndScope(ctx, nil)
->>>>>>> c3b12630
-
-			select {
-			case item, ok = <-request.in:
-				if !ok {
-					break mainloop
-				}
-				// Successfully received item.
-
-			case <-ctx.Done():
-				// Context canceled.
-				return nil
-			}
-
-			cache.Add(item)
-		}
-
-		response := poolLoadResponse{}
-
-		select {
-		case request.response <- response:
-			// Successfully sent response.
+		worker := chp.getWorker(item.Key)
+
+		// Initiate a load channel with each worker.
+		loadCh, exist := loadChMap[worker]
+		if !exist {
+			loadCh = loadChannel{
+				ch:       make(chan *CacheItem),
+				worker:   worker,
+				respChan: make(chan poolLoadResponse),
+			}
+			loadChMap[worker] = loadCh
+
+			// Tie up the worker while loading.
+			worker.loadRequest <- poolLoadRequest{
+				ctx:      ctx,
+				response: loadCh.respChan,
+				in:       loadCh.ch,
+			}
+		}
+
+		// Send item to worker's load channel.
+		select {
+		case loadCh.ch <- item:
+			// Successfully sent item.
 
 		case <-ctx.Done():
 			// Context canceled.
 			return ctx.Err()
 		}
-
-<<<<<<< HEAD
-		return nil
-	})
-=======
+	}
+
+	// Clean up.
+	for _, loadCh := range loadChMap {
+		close(loadCh.ch)
+
+		// Load response confirms all items have been loaded and the worker
+		// resumes normal operation.
+		select {
+		case <-loadCh.respChan:
+			// Successfully received response.
+
+		case <-ctx.Done():
+			// Context canceled.
+			return ctx.Err()
+		}
+	}
+
+	return nil
+}
+
+func (chp *GubernatorPool) handleLoad(request poolLoadRequest, cache Cache) {
+	ctx := tracing.StartScope(request.ctx)
+	defer tracing.EndScope(ctx, nil)
+
+mainloop:
+	for {
+		var item *CacheItem
+		var ok bool
+
+		select {
+		case item, ok = <-request.in:
+			if !ok {
+				break mainloop
+			}
+			// Successfully received item.
+
+		case <-ctx.Done():
+			// Context canceled.
+			return
+		}
+
+		cache.Add(item)
+	}
+
+	response := poolLoadResponse{}
+
+	select {
+	case request.response <- response:
+		// Successfully sent response.
+
 	case <-ctx.Done():
 		// Context canceled.
 		trace.SpanFromContext(ctx).RecordError(ctx.Err())
 	}
->>>>>>> c3b12630
 }
 
 // Atomically store cache to persistent storage.
 // Save all workers' caches to persistent storage.
 // Workers are locked during this store operation to prevent race conditions.
-<<<<<<< HEAD
-func (chp *GubernatorPool) Store(ctx context.Context) error {
-	return tracing.Scope(ctx, func(ctx context.Context) error {
-		var wg sync.WaitGroup
-		out := make(chan *CacheItem, 500)
-
-		// Iterate each worker's cache to `out` channel.
-		for _, worker := range chp.workers {
-			wg.Add(1)
-
-			go func(worker *poolWorker) {
-				spanName := fmt.Sprintf("%p", worker)
-				_ = tracing.NamedScope(ctx, spanName, func(ctx context.Context) error {
-					defer wg.Done()
-					respChan := make(chan poolStoreResponse)
-					req := poolStoreRequest{
-						ctx:      ctx,
-						response: respChan,
-						out:      out,
-					}
-
-					select {
-					case worker.storeRequest <- req:
-						// Successfully sent request.
-						select {
-						case <-respChan:
-							// Successfully received response.
-							return nil
-
-						case <-ctx.Done():
-							// Context canceled.
-							return ctx.Err()
-						}
-
-					case <-ctx.Done():
-						// Context canceled.
-						return ctx.Err()
-					}
-
-					return nil
-				})
-			}(worker)
-		}
-=======
 func (chp *GubernatorPool) Store(ctx context.Context) (err error) {
 	ctx = tracing.StartScope(ctx)
 	defer tracing.EndScope(ctx, err)
@@ -656,38 +505,13 @@
 			}
 		}(ctx, worker)
 	}
->>>>>>> c3b12630
-
-		// When all iterators are done, close `out` channel.
-		go func() {
-			wg.Wait()
-			close(out)
-		}()
-
-<<<<<<< HEAD
-		if ctx.Err() != nil {
-			return ctx.Err()
-		}
-
-		return chp.conf.Loader.Save(out)
-	})
-}
-
-func (chp *GubernatorPool) handleStore(request poolStoreRequest, cache Cache) {
-	_ = tracing.Scope(request.ctx, func(ctx context.Context) error {
-		for item := range cache.Each() {
-			select {
-			case request.out <- item:
-				// Successfully sent item.
-
-			case <-ctx.Done():
-				// Context canceled.
-				return ctx.Err()
-			}
-		}
-
-		response := poolStoreResponse{}
-=======
+
+	// When all iterators are done, close `out` channel.
+	go func() {
+		wg.Wait()
+		close(out)
+	}()
+
 	if ctx.Err() != nil {
 		return ctx.Err()
 	}
@@ -703,38 +527,21 @@
 func (chp *GubernatorPool) handleStore(request poolStoreRequest, cache Cache) {
 	ctx := tracing.StartScope(request.ctx)
 	defer tracing.EndScope(ctx, nil)
->>>>>>> c3b12630
-
-		select {
-		case request.response <- response:
-			// Successfully sent response.
+
+	for item := range cache.Each() {
+		select {
+		case request.out <- item:
+			// Successfully sent item.
 
 		case <-ctx.Done():
 			// Context canceled.
-<<<<<<< HEAD
-			return ctx.Err()
-=======
 			trace.SpanFromContext(ctx).RecordError(ctx.Err())
 			return
->>>>>>> c3b12630
-		}
-
-<<<<<<< HEAD
-		return nil
-	})
-}
-
-// Add to worker's cache.
-func (chp *GubernatorPool) AddCacheItem(ctx context.Context, key string, item *CacheItem) error {
-	return tracing.Scope(ctx, func(ctx context.Context) error {
-		respChan := make(chan poolAddCacheItemResponse)
-		worker := chp.getWorker(key)
-		req := poolAddCacheItemRequest{
-			ctx:      ctx,
-			response: respChan,
-			item:     item,
-		}
-=======
+		}
+	}
+
+	response := poolStoreResponse{}
+
 	select {
 	case request.response <- response:
 		// Successfully sent response.
@@ -762,38 +569,17 @@
 	case worker.addCacheItemRequest <- req:
 		// Successfully sent request.
 		poolWorkerQueueLength.WithLabelValues("AddCacheItem", worker.name).Observe(float64(len(worker.addCacheItemRequest)))
->>>>>>> c3b12630
-
-		select {
-		case worker.addCacheItemRequest <- req:
-			// Successfully sent request.
-			poolWorkerQueueLength.WithLabelValues("AddCacheItem", worker.name).Observe(float64(len(worker.addCacheItemRequest)))
-
-			select {
-			case <-respChan:
-				// Successfully received response.
-				return nil
-
-			case <-ctx.Done():
-				// Context canceled.
-				return ctx.Err()
-			}
+
+		select {
+		case <-respChan:
+			// Successfully received response.
+			return nil
 
 		case <-ctx.Done():
 			// Context canceled.
 			return ctx.Err()
 		}
 
-<<<<<<< HEAD
-		return nil
-	})
-}
-
-func (chp *GubernatorPool) handleAddCacheItem(request poolAddCacheItemRequest, cache Cache) {
-	_ = tracing.Scope(request.ctx, func(ctx context.Context) error {
-		exists := cache.Add(request.item)
-		response := poolAddCacheItemResponse{exists}
-=======
 	case <-ctx.Done():
 		// Context canceled.
 		return ctx.Err()
@@ -803,35 +589,14 @@
 func (chp *GubernatorPool) handleAddCacheItem(request poolAddCacheItemRequest, cache Cache) {
 	ctx := tracing.StartScope(request.ctx)
 	defer tracing.EndScope(ctx, nil)
->>>>>>> c3b12630
-
-		select {
-		case request.response <- response:
-			// Successfully sent response.
-
-		case <-ctx.Done():
-			// Context canceled.
-			return ctx.Err()
-		}
-
-<<<<<<< HEAD
-		return nil
-	})
-}
-
-// Get item from worker's cache.
-func (chp *GubernatorPool) GetCacheItem(ctx context.Context, key string) (*CacheItem, bool, error) {
-	var item *CacheItem
-	var found bool
-	err := tracing.Scope(ctx, func(ctx context.Context) error {
-		respChan := make(chan poolGetCacheItemResponse)
-		worker := chp.getWorker(key)
-		req := poolGetCacheItemRequest{
-			ctx:      ctx,
-			response: respChan,
-			key:      key,
-		}
-=======
+
+	exists := cache.Add(request.item)
+	response := poolAddCacheItemResponse{exists}
+
+	select {
+	case request.response <- response:
+		// Successfully sent response.
+
 	case <-ctx.Done():
 		// Context canceled.
 		trace.SpanFromContext(ctx).RecordError(ctx.Err())
@@ -855,42 +620,14 @@
 	case worker.getCacheItemRequest <- req:
 		// Successfully sent requst.
 		poolWorkerQueueLength.WithLabelValues("GetCacheItem", worker.name).Observe(float64(len(worker.getCacheItemRequest)))
->>>>>>> c3b12630
-
-		select {
-		case worker.getCacheItemRequest <- req:
-			// Successfully sent requst.
-			poolWorkerQueueLength.WithLabelValues("GetCacheItem", worker.name).Observe(float64(len(worker.getCacheItemRequest)))
-
-			select {
-			case resp := <-respChan:
-				// Successfully received response.
-				item = resp.item
-				found = resp.ok
-				return nil
-
-			case <-ctx.Done():
-				// Context canceled.
-				return ctx.Err()
-			}
+
+		select {
+		case resp := <-respChan:
+			// Successfully received response.
+			return resp.item, resp.ok, nil
 
 		case <-ctx.Done():
 			// Context canceled.
-<<<<<<< HEAD
-			return ctx.Err()
-		}
-
-		return nil
-	})
-
-	return item, found, err
-}
-
-func (chp *GubernatorPool) handleGetCacheItem(request poolGetCacheItemRequest, cache Cache) {
-	_ = tracing.Scope(request.ctx, func(ctx context.Context) error {
-		item, ok := cache.GetItem(request.key)
-		response := poolGetCacheItemResponse{item, ok}
-=======
 			return nil, false, ctx.Err()
 		}
 
@@ -903,24 +640,16 @@
 func (chp *GubernatorPool) handleGetCacheItem(request poolGetCacheItemRequest, cache Cache) {
 	ctx := tracing.StartScope(request.ctx)
 	defer tracing.EndScope(ctx, nil)
->>>>>>> c3b12630
-
-		select {
-		case request.response <- response:
-			// Successfully sent response.
-
-		case <-ctx.Done():
-			// Context canceled.
-			return ctx.Err()
-		}
-
-<<<<<<< HEAD
-		return nil
-	})
-=======
+
+	item, ok := cache.GetItem(request.key)
+	response := poolGetCacheItemResponse{item, ok}
+
+	select {
+	case request.response <- response:
+		// Successfully sent response.
+
 	case <-ctx.Done():
 		// Context canceled.
 		trace.SpanFromContext(ctx).RecordError(ctx.Err())
 	}
->>>>>>> c3b12630
 }