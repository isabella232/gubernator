/*
Copyright 2018-2022 Mailgun Technologies Inc

Licensed under the Apache License, Version 2.0 (the "License");
you may not use this file except in compliance with the License.
You may obtain a copy of the License at

http://www.apache.org/licenses/LICENSE-2.0

Unless required by applicable law or agreed to in writing, software
distributed under the License is distributed on an "AS IS" BASIS,
WITHOUT WARRANTIES OR CONDITIONS OF ANY KIND, either express or implied.
See the License for the specific language governing permissions and
limitations under the License.
*/

package gubernator

import (
	"context"
	"crypto/tls"
	"fmt"
	"sync"

	"github.com/mailgun/gubernator/v2/ctxutil"
	"github.com/mailgun/holster/v4/clock"
	"github.com/mailgun/holster/v4/collections"
	"github.com/mailgun/holster/v4/tracing"
	"github.com/pkg/errors"
	"github.com/prometheus/client_golang/prometheus"
	"github.com/sirupsen/logrus"
	"go.opentelemetry.io/contrib/instrumentation/google.golang.org/grpc/otelgrpc"
	"go.opentelemetry.io/otel/attribute"
	"go.opentelemetry.io/otel/trace"
	"google.golang.org/grpc"
	"google.golang.org/grpc/credentials"
)

type PeerPicker interface {
	GetByPeerInfo(PeerInfo) *PeerClient
	Peers() []*PeerClient
	Get(string) (*PeerClient, error)
	New() PeerPicker
	Add(*PeerClient)
	Size() int // TODO: Might not be useful?
}

type peerStatus int

const (
	peerNotConnected peerStatus = iota
	peerConnected
	peerClosing
)

type PeerClient struct {
	client   PeersV1Client
	conn     *grpc.ClientConn
	conf     PeerConfig
	queue    chan *request
	lastErrs *collections.LRUCache

	mutex  sync.RWMutex   // This mutex is for verifying the closing state of the client
	status peerStatus     // Keep the current status of the peer
	wg     sync.WaitGroup // This wait group is to monitor the number of in-flight requests
}

type response struct {
	rl  *RateLimitResp
	err error
}

type request struct {
	request *RateLimitReq
	resp    chan *response
	ctx     context.Context
}

type PeerConfig struct {
	TLS      *tls.Config
	Behavior BehaviorConfig
	Info     PeerInfo
}

func NewPeerClient(conf PeerConfig) *PeerClient {
	return &PeerClient{
		queue:    make(chan *request, 1000),
		status:   peerNotConnected,
		conf:     conf,
		lastErrs: collections.NewLRUCache(100),
	}
}

// Connect establishes a GRPC connection to a peer
<<<<<<< HEAD
func (c *PeerClient) connect(ctx context.Context) error {
	return tracing.Scope(ctx, func(ctx context.Context) error {
		// NOTE: To future self, this mutex is used here because we need to know if the peer is disconnecting and
		// handle ErrClosing. Since this mutex MUST be here we take this opportunity to also see if we are connected.
		// Doing this here encapsulates managing the connected state to the PeerClient struct. Previously a PeerClient
		// was connected when `NewPeerClient()` was called however, when adding support for multi data centers having a
		// PeerClient connected to every Peer in every data center continuously is not desirable.

		funcTimer := prometheus.NewTimer(funcTimeMetric.WithLabelValues("PeerClient.connect"))
		defer funcTimer.ObserveDuration()
		lockTimer := prometheus.NewTimer(funcTimeMetric.WithLabelValues("PeerClient.connect_RLock"))

		c.mutex.RLock()
		lockTimer.ObserveDuration()
		span := trace.SpanFromContext(ctx)
		span.AddEvent("mutex.RLock()")

		if c.status == peerClosing {
			c.mutex.RUnlock()
			return &PeerErr{err: errors.New("already disconnecting")}
		}
=======
func (c *PeerClient) connect(ctx context.Context) (err error) {
	ctx = tracing.StartScope(ctx)
	defer tracing.EndScope(ctx, err)
	span := trace.SpanFromContext(ctx)

	// NOTE: To future self, this mutex is used here because we need to know if the peer is disconnecting and
	// handle ErrClosing. Since this mutex MUST be here we take this opportunity to also see if we are connected.
	// Doing this here encapsulates managing the connected state to the PeerClient struct. Previously a PeerClient
	// was connected when `NewPeerClient()` was called however, when adding support for multi data centers having a
	// PeerClient connected to every Peer in every data center continuously is not desirable.
>>>>>>> c3b12630

		if c.status == peerNotConnected {
			// This mutex stuff looks wonky, but it allows us to use RLock() 99% of the time, while the 1% where we
			// actually need to connect uses a full Lock(), using RLock() most of which should reduce the over head
			// of a full lock on every call

<<<<<<< HEAD
			// Yield the read lock so we can get the RW lock
			c.mutex.RUnlock()
			c.mutex.Lock()
			defer c.mutex.Unlock()
			span.AddEvent("mutex.Lock()")
=======
	c.mutex.RLock()
	lockTimer.ObserveDuration()
	span.AddEvent("mutex.RLock()")
>>>>>>> c3b12630

			// Now that we have the RW lock, ensure no else got here ahead of us.
			if c.status == peerConnected {
				return nil
			}

			// Setup OpenTelemetry interceptor to propagate spans.
			var err error
			opts := []grpc.DialOption{
				grpc.WithUnaryInterceptor(otelgrpc.UnaryClientInterceptor()),
				grpc.WithStreamInterceptor(otelgrpc.StreamClientInterceptor()),
			}

<<<<<<< HEAD
			if c.conf.TLS != nil {
				opts = append(opts, grpc.WithTransportCredentials(credentials.NewTLS(c.conf.TLS)))
			} else {
				opts = append(opts, grpc.WithInsecure())
			}
=======
		// Yield the read lock so we can get the RW lock
		c.mutex.RUnlock()
		c.mutex.Lock()
		defer c.mutex.Unlock()
		span.AddEvent("mutex.Lock()")
>>>>>>> c3b12630

			c.conn, err = grpc.Dial(c.conf.Info.GRPCAddress, opts...)
			if err != nil {
				return c.setLastErr(&PeerErr{err: errors.Wrapf(err, "failed to dial peer %s", c.conf.Info.GRPCAddress)})
			}
			c.client = NewPeersV1Client(c.conn)
			c.status = peerConnected
			go c.run()
			return nil
		}
<<<<<<< HEAD
		c.mutex.RUnlock()
=======

		// Setup Opentracing interceptor to propagate spans.
		opts := []grpc.DialOption{
			grpc.WithUnaryInterceptor(otelgrpc.UnaryClientInterceptor()),
			grpc.WithStreamInterceptor(otelgrpc.StreamClientInterceptor()),
		}

		if c.conf.TLS != nil {
			opts = append(opts, grpc.WithTransportCredentials(credentials.NewTLS(c.conf.TLS)))
		} else {
			opts = append(opts, grpc.WithInsecure())
		}

		c.conn, err = grpc.Dial(c.conf.Info.GRPCAddress, opts...)
		if err != nil {
			return c.setLastErr(&PeerErr{err: errors.Wrapf(err, "failed to dial peer %s", c.conf.Info.GRPCAddress)})
		}
		c.client = NewPeersV1Client(c.conn)
		c.status = peerConnected
		go c.run()
>>>>>>> c3b12630
		return nil
	})
}

// Info returns PeerInfo struct that describes this PeerClient
func (c *PeerClient) Info() PeerInfo {
	return c.conf.Info
}

// GetPeerRateLimit forwards a rate limit request to a peer. If the rate limit has `behavior == BATCHING` configured
// this method will attempt to batch the rate limits
<<<<<<< HEAD
func (c *PeerClient) GetPeerRateLimit(ctx context.Context, r *RateLimitReq) (*RateLimitResp, error) {
	var resp *RateLimitResp

	err := tracing.Scope(ctx, func(ctx context.Context) error {
		var err error
		span := trace.SpanFromContext(ctx)
		span.SetAttributes(
			attribute.String("request.name", r.Name),
			attribute.String("request.key", r.UniqueKey),
			attribute.Int64("request.limit", r.Limit),
			attribute.Int64("request.duration", r.Duration),
		)

		// If config asked for no batching
		if HasBehavior(r.Behavior, Behavior_NO_BATCHING) {
			// Send a single low latency rate limit request
			gprlResp, err := c.GetPeerRateLimits(ctx, &GetPeerRateLimitsReq{
				Requests: []*RateLimitReq{r},
			})
			if err != nil {
				err = errors.Wrap(err, "Error in GetPeerRateLimits")
				return c.setLastErr(err)
			}
			resp = gprlResp.RateLimits[0]
			return nil
		}

		resp, err = c.getPeerRateLimitsBatch(ctx, r)
		if err != nil {
			err = errors.Wrap(err, "Error in getPeerRateLimitsBatch")
			return c.setLastErr(err)
=======
func (c *PeerClient) GetPeerRateLimit(ctx context.Context, r *RateLimitReq) (retval *RateLimitResp, err error) {
	ctx = tracing.StartScope(ctx)
	defer tracing.EndScope(ctx, err)
	span := trace.SpanFromContext(ctx)
	span.SetAttributes(
		attribute.String("request.name", r.Name),
		attribute.String("request.key", r.UniqueKey),
		attribute.Int64("request.limit", r.Limit),
		attribute.Int64("request.duration", r.Duration),
	)

	// If config asked for no batching
	if HasBehavior(r.Behavior, Behavior_NO_BATCHING) {
		// Send a single low latency rate limit request
		resp, err := c.GetPeerRateLimits(ctx, &GetPeerRateLimitsReq{
			Requests: []*RateLimitReq{r},
		})
		if err != nil {
			err = errors.Wrap(err, "Error in GetPeerRateLimits")
			return nil, c.setLastErr(err)
>>>>>>> c3b12630
		}

<<<<<<< HEAD
		return nil
	})
=======
	rateLimitResp, err := c.getPeerRateLimitsBatch(ctx, r)
	if err != nil {
		err = errors.Wrap(err, "Error in getPeerRateLimitsBatch")
		return nil, c.setLastErr(err)
	}
>>>>>>> c3b12630

	return resp, err
}

// GetPeerRateLimits requests a list of rate limit statuses from a peer
<<<<<<< HEAD
func (c *PeerClient) GetPeerRateLimits(ctx context.Context, r *GetPeerRateLimitsReq) (*GetPeerRateLimitsResp, error) {
	var resp *GetPeerRateLimitsResp

	err := tracing.Scope(ctx, func(ctx context.Context) error {
		var err error
		span := trace.SpanFromContext(ctx)
		span.SetAttributes(
			attribute.Int("numRequests", len(r.Requests)),
		)

		if err = c.connect(ctx); err != nil {
			checkErrorCounter.WithLabelValues("Connect error").Add(1)
			err = errors.Wrap(err, "Error in connect")
			return c.setLastErr(err)
		}

		// NOTE: This must be done within the RLock since calling Wait() in Shutdown() causes
		// a race condition if called within a separate go routine if the internal wg is `0`
		// when Wait() is called then Add(1) is called concurrently.
		c.mutex.RLock()
		span.AddEvent("mutex.RLock()")
		c.wg.Add(1)
		defer func() {
			c.mutex.RUnlock()
			defer c.wg.Done()
		}()

		resp, err = c.client.GetPeerRateLimits(ctx, r)
		if err != nil {
			// checkErrorCounter is updated within client.GetPeerRateLimits().
			err = errors.Wrap(err, "Error in client.GetPeerRateLimits")
			return c.setLastErr(err)
		}

		// Unlikely, but this avoids a panic if something wonky happens
		if len(resp.RateLimits) != len(r.Requests) {
			checkErrorCounter.WithLabelValues("Item mismatch").Add(1)
			err = errors.New("number of rate limits in peer response does not match request")
			return c.setLastErr(err)
		}

		return nil
	})

	return resp, err
}

// UpdatePeerGlobals sends global rate limit status updates to a peer
func (c *PeerClient) UpdatePeerGlobals(ctx context.Context, r *UpdatePeerGlobalsReq) (*UpdatePeerGlobalsResp, error) {
	var resp *UpdatePeerGlobalsResp
=======
func (c *PeerClient) GetPeerRateLimits(ctx context.Context, r *GetPeerRateLimitsReq) (retval *GetPeerRateLimitsResp, err error) {
	ctx = tracing.StartScope(ctx)
	defer tracing.EndScope(ctx, err)
	span := trace.SpanFromContext(ctx)
	span.SetAttributes(attribute.Int("numRequests", len(r.Requests)))

	if err := c.connect(ctx); err != nil {
		err = errors.Wrap(err, "Error in connect")
		checkErrorCounter.WithLabelValues("Connect error").Add(1)
		return nil, c.setLastErr(err)
	}

	// NOTE: This must be done within the RLock since calling Wait() in Shutdown() causes
	// a race condition if called within a separate go routine if the internal wg is `0`
	// when Wait() is called then Add(1) is called concurrently.
	c.mutex.RLock()
	span.AddEvent("mutex.RLock()")
	c.wg.Add(1)
	defer func() {
		c.mutex.RUnlock()
		defer c.wg.Done()
	}()

	resp, err := c.client.GetPeerRateLimits(ctx, r)
	if err != nil {
		err = errors.Wrap(err, "Error in client.GetPeerRateLimits")
		// checkErrorCounter is updated within client.GetPeerRateLimits().
		return nil, c.setLastErr(err)
	}

	// Unlikely, but this avoids a panic if something wonky happens
	if len(resp.RateLimits) != len(r.Requests) {
		err = errors.New("number of rate limits in peer response does not match request")
		checkErrorCounter.WithLabelValues("Item mismatch").Add(1)
		return nil, c.setLastErr(err)
	}
	return resp, nil
}

// UpdatePeerGlobals sends global rate limit status updates to a peer
func (c *PeerClient) UpdatePeerGlobals(ctx context.Context, r *UpdatePeerGlobalsReq) (retval *UpdatePeerGlobalsResp, err error) {
	ctx = tracing.StartScope(ctx)
	defer tracing.EndScope(ctx, err)
	span := trace.SpanFromContext(ctx)
>>>>>>> c3b12630

	err := tracing.Scope(ctx, func(ctx context.Context) error {
		var err error
		span := trace.SpanFromContext(ctx)

<<<<<<< HEAD
		err = c.connect(ctx)
		if err != nil {
			err = errors.Wrap(err, "error in c.connect")
			return c.setLastErr(err)
		}
=======
	// See NOTE above about RLock and wg.Add(1)
	c.mutex.RLock()
	span.AddEvent("mutex.RLock()")
	c.wg.Add(1)
	defer func() {
		c.mutex.RUnlock()
		defer c.wg.Done()
	}()
>>>>>>> c3b12630

		// See NOTE above about RLock and wg.Add(1)
		c.mutex.RLock()
		span.AddEvent("mutex.RLock()")
		c.wg.Add(1)
		defer func() {
			c.mutex.RUnlock()
			defer c.wg.Done()
		}()

		resp, err = c.client.UpdatePeerGlobals(ctx, r)
		if err != nil {
			err = errors.Wrap(err, "error in c.client.UpdatePeerGlobals")
			return c.setLastErr(err)
		}

		return nil
	})

	return resp, err
}

func (c *PeerClient) setLastErr(err error) error {
	// If we get a nil error return without caching it
	if err == nil {
		return err
	}

	// Prepend client address to error
	errWithHostname := errors.Wrap(err, fmt.Sprintf("from host %s", c.conf.Info.GRPCAddress))
	key := err.Error()

	// Add error to the cache with a TTL of 5 minutes
	c.lastErrs.AddWithTTL(key, errWithHostname, clock.Minute*5)

	return err
}

func (c *PeerClient) GetLastErr() []string {
	var errs []string
	keys := c.lastErrs.Keys()

	// Get errors from each key in the cache
	for _, key := range keys {
		err, ok := c.lastErrs.Get(key)
		if ok {
			errs = append(errs, err.(error).Error())
		}
	}

	return errs
}

<<<<<<< HEAD
func (c *PeerClient) getPeerRateLimitsBatch(ctx context.Context, r *RateLimitReq) (*RateLimitResp, error) {
	var resp *RateLimitResp

	err := tracing.Scope(ctx, func(ctx context.Context) error {
		var err error
		span := trace.SpanFromContext(ctx)
		span.SetAttributes(
			attribute.String("request.name", r.Name),
			attribute.String("request.key", r.UniqueKey),
			attribute.Int64("request.limit", r.Limit),
			attribute.Int64("request.duration", r.Duration),
		)

		funcTimer := prometheus.NewTimer(funcTimeMetric.WithLabelValues("PeerClient.getPeerRateLimitsBatch"))
		defer funcTimer.ObserveDuration()

		if err := c.connect(ctx); err != nil {
			err = errors.Wrap(err, "Error in connect")
			return c.setLastErr(err)
		}

		// See NOTE above about RLock and wg.Add(1)
		c.mutex.RLock()
		span.AddEvent("mutex.RLock()")
		if c.status == peerClosing {
			peerErr := &PeerErr{err: errors.New("already disconnecting")}
			return c.setLastErr(peerErr)
		}
		req := request{
			request: r,
			resp:    make(chan *response, 1),
			ctx:     ctx,
		}

		// Enqueue the request to be sent
		span.AddEvent("Enqueue request", trace.WithAttributes(
			attribute.Int("queueLength", len(c.queue))),
		)
		peerAddr := c.Info().GRPCAddress
		queueLengthMetric.WithLabelValues(peerAddr).Observe(float64(len(c.queue)))

		select {
		case c.queue <- &req:
			// Successfully enqueued request.
		case <-ctx.Done():
			err = errors.Wrap(ctx.Err(), "Error while enqueuing request")
			return err
		}

		c.wg.Add(1)
		defer func() {
			c.mutex.RUnlock()
			c.wg.Done()
		}()

		// Wait for a response or context cancel
		return tracing.NamedScope(ctx, "Wait for response", func(ctx context.Context) error {
			select {
			case chanResp := <-req.resp:
				if chanResp.err != nil {
					err = errors.Wrap(chanResp.err, "Request error")
					return c.setLastErr(err)
				}
				resp = chanResp.rl
				return nil
			case <-ctx.Done():
				return ctx.Err()
			}
		})
	})

	return resp, err
=======
func (c *PeerClient) getPeerRateLimitsBatch(ctx context.Context, r *RateLimitReq) (retval *RateLimitResp, err error) {
	ctx = tracing.StartScope(ctx)
	defer tracing.EndScope(ctx, err)
	span := trace.SpanFromContext(ctx)
	span.SetAttributes(
		attribute.String("request.name", r.Name),
		attribute.String("request.key", r.UniqueKey),
		attribute.Int64("request.limit", r.Limit),
		attribute.Int64("request.duration", r.Duration),
	)

	funcTimer := prometheus.NewTimer(funcTimeMetric.WithLabelValues("PeerClient.getPeerRateLimitsBatch"))
	defer funcTimer.ObserveDuration()

	if err := c.connect(ctx); err != nil {
		err = errors.Wrap(err, "Error in connect")
		return nil, c.setLastErr(err)
	}

	// See NOTE above about RLock and wg.Add(1)
	c.mutex.RLock()
	span.AddEvent("mutex.RLock()")
	if c.status == peerClosing {
		err = &PeerErr{err: errors.New("already disconnecting")}
		return nil, c.setLastErr(err)
	}
	req := request{
		request: r,
		resp:    make(chan *response, 1),
		ctx:     ctx,
	}

	// Enqueue the request to be sent
	span.AddEvent("Enqueue request", trace.WithAttributes(
		attribute.Int("queueLength", len(c.queue)),
	))
	peerAddr := c.Info().GRPCAddress
	queueLengthMetric.WithLabelValues(peerAddr).Observe(float64(len(c.queue)))

	select {
	case c.queue <- &req:
		// Successfully enqueued request.
	case <-ctx.Done():
		return nil, errors.Wrap(ctx.Err(), "Error while enqueuing request")
	}

	c.wg.Add(1)
	defer func() {
		c.mutex.RUnlock()
		c.wg.Done()
	}()

	// Wait for a response or context cancel
	ctx2 := tracing.StartNamedScope(ctx, "Wait for response")
	defer tracing.EndScope(ctx2, nil)

	select {
	case resp := <-req.resp:
		if resp.err != nil {
			err = errors.Wrap(c.setLastErr(resp.err), "Request error")
			return nil, c.setLastErr(err)
		}
		return resp.rl, nil
	case <-ctx2.Done():
		return nil, ctx2.Err()
	}
>>>>>>> c3b12630
}

// run waits for requests to be queued, when either c.batchWait time
// has elapsed or the queue reaches c.batchLimit. Send what is in the queue.
func (c *PeerClient) run() {
	var interval = NewInterval(c.conf.Behavior.BatchWait)
	defer interval.Stop()

	var queue []*request

	for {
		ctx := context.Background()

		select {
		case r, ok := <-c.queue:
			// If the queue has shutdown, we need to send the rest of the queue
			if !ok {
				if len(queue) > 0 {
					c.sendQueue(ctx, queue)
				}
				return
			}

			_ = tracing.Scope(r.ctx, func(reqCtx context.Context) error {
<<<<<<< HEAD
				reqSpan := trace.SpanFromContext(reqCtx)
=======
>>>>>>> c3b12630
				queue = append(queue, r)

				// Send the queue if we reached our batch limit
				if len(queue) == c.conf.Behavior.BatchLimit {
<<<<<<< HEAD
					logMsg := "run() reached batch limit"
					logrus.WithFields(logrus.Fields{
						"queueLen":   len(queue),
						"batchLimit": c.conf.Behavior.BatchLimit,
					}).Info(logMsg)
					reqSpan.AddEvent(logMsg)
=======
					logrus.WithContext(reqCtx).
						WithFields(logrus.Fields{
							"queueLen":   len(queue),
							"batchLimit": c.conf.Behavior.BatchLimit,
						}).
						Info("run() reached batch limit")
>>>>>>> c3b12630

					c.sendQueue(reqCtx, queue)
					queue = nil
					return nil
				}

				// If this is our first queued item since last send
				// queue the next interval
				if len(queue) == 1 {
					interval.Next()
				}

				return nil
			})

		case <-interval.C:
			if len(queue) != 0 {
<<<<<<< HEAD
				_ = tracing.Scope(ctx, func(ctx context.Context) error {
					intervalSpan := trace.SpanFromContext(ctx)
					intervalSpan.SetAttributes(
						attribute.Int("queueLen", len(queue)),
						attribute.String("batchWait", c.conf.Behavior.BatchWait.String()),
					)
=======
				ctx2 := tracing.StartScope(ctx)
				intervalSpan := trace.SpanFromContext(ctx2)
				intervalSpan.SetAttributes(
					attribute.String("batchWait", c.conf.Behavior.BatchWait.String()),
				)
>>>>>>> c3b12630

					c.sendQueue(ctx, queue)
					queue = nil

<<<<<<< HEAD
					return nil
				})
=======
				tracing.EndScope(ctx2, nil)
>>>>>>> c3b12630
			}
		}
	}
}

// sendQueue sends the queue provided and returns the responses to
// waiting go routines
func (c *PeerClient) sendQueue(ctx context.Context, queue []*request) {
<<<<<<< HEAD
	_ = tracing.Scope(ctx, func(ctx context.Context) error {
		span := trace.SpanFromContext(ctx)
		span.SetAttributes(
			attribute.Int("queueLen", len(queue)),
		)
=======
	ctx = tracing.StartScope(ctx)
	defer tracing.EndScope(ctx, nil)
	span := trace.SpanFromContext(ctx)
	span.SetAttributes(attribute.Int("queueLen", len(queue)))
>>>>>>> c3b12630

		funcTimer := prometheus.NewTimer(funcTimeMetric.WithLabelValues("PeerClient.sendQueue"))
		defer funcTimer.ObserveDuration()

		var req GetPeerRateLimitsReq
		for _, r := range queue {
			req.Requests = append(req.Requests, r.request)
		}

<<<<<<< HEAD
		ctx2, cancel2 := ctxutil.WithTimeout(ctx, c.conf.Behavior.BatchTimeout)
		resp, err := c.client.GetPeerRateLimits(ctx2, &req)
		cancel2()
=======
	ctx2, cancel2 := ctxutil.WithTimeout(ctx, c.conf.Behavior.BatchTimeout)
	resp, err := c.client.GetPeerRateLimits(ctx2, &req)
	cancel2()

	// An error here indicates the entire request failed
	if err != nil {
		logPart := "Error in client.GetPeerRateLimits"
		logrus.WithContext(ctx).
			WithError(err).
			WithFields(logrus.Fields{
				"queueLen":     len(queue),
				"batchTimeout": c.conf.Behavior.BatchTimeout.String(),
			}).
			Error(logPart)
		err = errors.Wrap(err, logPart)
		c.setLastErr(err)
		// checkErrorCounter is updated within client.GetPeerRateLimits().
>>>>>>> c3b12630

		// An error here indicates the entire request failed
		if err != nil {
			logPart := "Error in client.GetPeerRateLimits"
			logrus.WithContext(ctx).
				WithError(err).
				WithFields(logrus.Fields{
					"queueLen":     len(queue),
					"batchTimeout": c.conf.Behavior.BatchTimeout.String(),
				}).
				Error(logPart)
			err = errors.Wrap(err, logPart)
			// checkErrorCounter is updated within client.GetPeerRateLimits().

			for _, r := range queue {
				r.resp <- &response{err: err}
			}

			return c.setLastErr(err)
		}

<<<<<<< HEAD
		// Unlikely, but this avoids a panic if something wonky happens
		if len(resp.RateLimits) != len(queue) {
			err = errors.New("server responded with incorrect rate limit list size")
=======
	// Unlikely, but this avoids a panic if something wonky happens
	if len(resp.RateLimits) != len(queue) {
		err = errors.New("server responded with incorrect rate limit list size")
		span.RecordError(err)
>>>>>>> c3b12630

			for _, r := range queue {
				checkErrorCounter.WithLabelValues("Item mismatch").Add(1)
				r.resp <- &response{err: err}
			}

			return err
		}

		// Provide responses to channels waiting in the queue
		for i, r := range queue {
			r.resp <- &response{rl: resp.RateLimits[i]}
		}

		return nil
	})
}

// Shutdown will gracefully shutdown the client connection, until the context is cancelled
func (c *PeerClient) Shutdown(ctx context.Context) error {
	return tracing.Scope(ctx, func(ctx context.Context) error {
		// Take the write lock since we're going to modify the closing state
		c.mutex.Lock()
		if c.status == peerClosing || c.status == peerNotConnected {
			c.mutex.Unlock()
			return nil
		}
		defer c.mutex.Unlock()

		c.status = peerClosing
		// We need to close the chan here to prevent a possible race
		close(c.queue)

		defer func() {
			if c.conn != nil {
				c.conn.Close()
			}
		}()

		// This allows us to wait on the waitgroup, or until the context
		// has been cancelled. This doesn't leak goroutines, because
		// closing the connection will kill any outstanding requests.
		waitChan := make(chan struct{})
		go func() {
			c.wg.Wait()
			close(waitChan)
		}()

		select {
		case <-ctx.Done():
			return ctx.Err()
		case <-waitChan:
			return nil
		}
	})
}

// PeerErr is returned if the peer is not connected or is in a closing state
type PeerErr struct {
	err error
}

func (p *PeerErr) NotReady() bool {
	return true
}

func (p *PeerErr) Error() string {
	return p.err.Error()
}

func (p *PeerErr) Cause() error {
	return p.err
}

type notReadyErr interface {
	NotReady() bool
}

// IsNotReady returns true if the err is because the peer is not connected or in a closing state
func IsNotReady(err error) bool {
	te, ok := err.(notReadyErr)
	return ok && te.NotReady()
}<|MERGE_RESOLUTION|>--- conflicted
+++ resolved
@@ -92,29 +92,6 @@
 }
 
 // Connect establishes a GRPC connection to a peer
-<<<<<<< HEAD
-func (c *PeerClient) connect(ctx context.Context) error {
-	return tracing.Scope(ctx, func(ctx context.Context) error {
-		// NOTE: To future self, this mutex is used here because we need to know if the peer is disconnecting and
-		// handle ErrClosing. Since this mutex MUST be here we take this opportunity to also see if we are connected.
-		// Doing this here encapsulates managing the connected state to the PeerClient struct. Previously a PeerClient
-		// was connected when `NewPeerClient()` was called however, when adding support for multi data centers having a
-		// PeerClient connected to every Peer in every data center continuously is not desirable.
-
-		funcTimer := prometheus.NewTimer(funcTimeMetric.WithLabelValues("PeerClient.connect"))
-		defer funcTimer.ObserveDuration()
-		lockTimer := prometheus.NewTimer(funcTimeMetric.WithLabelValues("PeerClient.connect_RLock"))
-
-		c.mutex.RLock()
-		lockTimer.ObserveDuration()
-		span := trace.SpanFromContext(ctx)
-		span.AddEvent("mutex.RLock()")
-
-		if c.status == peerClosing {
-			c.mutex.RUnlock()
-			return &PeerErr{err: errors.New("already disconnecting")}
-		}
-=======
 func (c *PeerClient) connect(ctx context.Context) (err error) {
 	ctx = tracing.StartScope(ctx)
 	defer tracing.EndScope(ctx, err)
@@ -125,63 +102,35 @@
 	// Doing this here encapsulates managing the connected state to the PeerClient struct. Previously a PeerClient
 	// was connected when `NewPeerClient()` was called however, when adding support for multi data centers having a
 	// PeerClient connected to every Peer in every data center continuously is not desirable.
->>>>>>> c3b12630
-
-		if c.status == peerNotConnected {
-			// This mutex stuff looks wonky, but it allows us to use RLock() 99% of the time, while the 1% where we
-			// actually need to connect uses a full Lock(), using RLock() most of which should reduce the over head
-			// of a full lock on every call
-
-<<<<<<< HEAD
-			// Yield the read lock so we can get the RW lock
-			c.mutex.RUnlock()
-			c.mutex.Lock()
-			defer c.mutex.Unlock()
-			span.AddEvent("mutex.Lock()")
-=======
+
+	funcTimer := prometheus.NewTimer(funcTimeMetric.WithLabelValues("PeerClient.connect"))
+	defer funcTimer.ObserveDuration()
+	lockTimer := prometheus.NewTimer(funcTimeMetric.WithLabelValues("PeerClient.connect_RLock"))
+
 	c.mutex.RLock()
 	lockTimer.ObserveDuration()
 	span.AddEvent("mutex.RLock()")
->>>>>>> c3b12630
-
-			// Now that we have the RW lock, ensure no else got here ahead of us.
-			if c.status == peerConnected {
-				return nil
-			}
-
-			// Setup OpenTelemetry interceptor to propagate spans.
-			var err error
-			opts := []grpc.DialOption{
-				grpc.WithUnaryInterceptor(otelgrpc.UnaryClientInterceptor()),
-				grpc.WithStreamInterceptor(otelgrpc.StreamClientInterceptor()),
-			}
-
-<<<<<<< HEAD
-			if c.conf.TLS != nil {
-				opts = append(opts, grpc.WithTransportCredentials(credentials.NewTLS(c.conf.TLS)))
-			} else {
-				opts = append(opts, grpc.WithInsecure())
-			}
-=======
+
+	if c.status == peerClosing {
+		c.mutex.RUnlock()
+		return &PeerErr{err: errors.New("already disconnecting")}
+	}
+
+	if c.status == peerNotConnected {
+		// This mutex stuff looks wonky, but it allows us to use RLock() 99% of the time, while the 1% where we
+		// actually need to connect uses a full Lock(), using RLock() most of which should reduce the over head
+		// of a full lock on every call
+
 		// Yield the read lock so we can get the RW lock
 		c.mutex.RUnlock()
 		c.mutex.Lock()
 		defer c.mutex.Unlock()
 		span.AddEvent("mutex.Lock()")
->>>>>>> c3b12630
-
-			c.conn, err = grpc.Dial(c.conf.Info.GRPCAddress, opts...)
-			if err != nil {
-				return c.setLastErr(&PeerErr{err: errors.Wrapf(err, "failed to dial peer %s", c.conf.Info.GRPCAddress)})
-			}
-			c.client = NewPeersV1Client(c.conn)
-			c.status = peerConnected
-			go c.run()
+
+		// Now that we have the RW lock, ensure no else got here ahead of us.
+		if c.status == peerConnected {
 			return nil
 		}
-<<<<<<< HEAD
-		c.mutex.RUnlock()
-=======
 
 		// Setup Opentracing interceptor to propagate spans.
 		opts := []grpc.DialOption{
@@ -202,9 +151,10 @@
 		c.client = NewPeersV1Client(c.conn)
 		c.status = peerConnected
 		go c.run()
->>>>>>> c3b12630
 		return nil
-	})
+	}
+	c.mutex.RUnlock()
+	return nil
 }
 
 // Info returns PeerInfo struct that describes this PeerClient
@@ -214,39 +164,6 @@
 
 // GetPeerRateLimit forwards a rate limit request to a peer. If the rate limit has `behavior == BATCHING` configured
 // this method will attempt to batch the rate limits
-<<<<<<< HEAD
-func (c *PeerClient) GetPeerRateLimit(ctx context.Context, r *RateLimitReq) (*RateLimitResp, error) {
-	var resp *RateLimitResp
-
-	err := tracing.Scope(ctx, func(ctx context.Context) error {
-		var err error
-		span := trace.SpanFromContext(ctx)
-		span.SetAttributes(
-			attribute.String("request.name", r.Name),
-			attribute.String("request.key", r.UniqueKey),
-			attribute.Int64("request.limit", r.Limit),
-			attribute.Int64("request.duration", r.Duration),
-		)
-
-		// If config asked for no batching
-		if HasBehavior(r.Behavior, Behavior_NO_BATCHING) {
-			// Send a single low latency rate limit request
-			gprlResp, err := c.GetPeerRateLimits(ctx, &GetPeerRateLimitsReq{
-				Requests: []*RateLimitReq{r},
-			})
-			if err != nil {
-				err = errors.Wrap(err, "Error in GetPeerRateLimits")
-				return c.setLastErr(err)
-			}
-			resp = gprlResp.RateLimits[0]
-			return nil
-		}
-
-		resp, err = c.getPeerRateLimitsBatch(ctx, r)
-		if err != nil {
-			err = errors.Wrap(err, "Error in getPeerRateLimitsBatch")
-			return c.setLastErr(err)
-=======
 func (c *PeerClient) GetPeerRateLimit(ctx context.Context, r *RateLimitReq) (retval *RateLimitResp, err error) {
 	ctx = tracing.StartScope(ctx)
 	defer tracing.EndScope(ctx, err)
@@ -267,76 +184,20 @@
 		if err != nil {
 			err = errors.Wrap(err, "Error in GetPeerRateLimits")
 			return nil, c.setLastErr(err)
->>>>>>> c3b12630
-		}
-
-<<<<<<< HEAD
-		return nil
-	})
-=======
+		}
+		return resp.RateLimits[0], nil
+	}
+
 	rateLimitResp, err := c.getPeerRateLimitsBatch(ctx, r)
 	if err != nil {
 		err = errors.Wrap(err, "Error in getPeerRateLimitsBatch")
 		return nil, c.setLastErr(err)
 	}
->>>>>>> c3b12630
-
-	return resp, err
+
+	return rateLimitResp, nil
 }
 
 // GetPeerRateLimits requests a list of rate limit statuses from a peer
-<<<<<<< HEAD
-func (c *PeerClient) GetPeerRateLimits(ctx context.Context, r *GetPeerRateLimitsReq) (*GetPeerRateLimitsResp, error) {
-	var resp *GetPeerRateLimitsResp
-
-	err := tracing.Scope(ctx, func(ctx context.Context) error {
-		var err error
-		span := trace.SpanFromContext(ctx)
-		span.SetAttributes(
-			attribute.Int("numRequests", len(r.Requests)),
-		)
-
-		if err = c.connect(ctx); err != nil {
-			checkErrorCounter.WithLabelValues("Connect error").Add(1)
-			err = errors.Wrap(err, "Error in connect")
-			return c.setLastErr(err)
-		}
-
-		// NOTE: This must be done within the RLock since calling Wait() in Shutdown() causes
-		// a race condition if called within a separate go routine if the internal wg is `0`
-		// when Wait() is called then Add(1) is called concurrently.
-		c.mutex.RLock()
-		span.AddEvent("mutex.RLock()")
-		c.wg.Add(1)
-		defer func() {
-			c.mutex.RUnlock()
-			defer c.wg.Done()
-		}()
-
-		resp, err = c.client.GetPeerRateLimits(ctx, r)
-		if err != nil {
-			// checkErrorCounter is updated within client.GetPeerRateLimits().
-			err = errors.Wrap(err, "Error in client.GetPeerRateLimits")
-			return c.setLastErr(err)
-		}
-
-		// Unlikely, but this avoids a panic if something wonky happens
-		if len(resp.RateLimits) != len(r.Requests) {
-			checkErrorCounter.WithLabelValues("Item mismatch").Add(1)
-			err = errors.New("number of rate limits in peer response does not match request")
-			return c.setLastErr(err)
-		}
-
-		return nil
-	})
-
-	return resp, err
-}
-
-// UpdatePeerGlobals sends global rate limit status updates to a peer
-func (c *PeerClient) UpdatePeerGlobals(ctx context.Context, r *UpdatePeerGlobalsReq) (*UpdatePeerGlobalsResp, error) {
-	var resp *UpdatePeerGlobalsResp
-=======
 func (c *PeerClient) GetPeerRateLimits(ctx context.Context, r *GetPeerRateLimitsReq) (retval *GetPeerRateLimitsResp, err error) {
 	ctx = tracing.StartScope(ctx)
 	defer tracing.EndScope(ctx, err)
@@ -381,19 +242,11 @@
 	ctx = tracing.StartScope(ctx)
 	defer tracing.EndScope(ctx, err)
 	span := trace.SpanFromContext(ctx)
->>>>>>> c3b12630
-
-	err := tracing.Scope(ctx, func(ctx context.Context) error {
-		var err error
-		span := trace.SpanFromContext(ctx)
-
-<<<<<<< HEAD
-		err = c.connect(ctx)
-		if err != nil {
-			err = errors.Wrap(err, "error in c.connect")
-			return c.setLastErr(err)
-		}
-=======
+
+	if err := c.connect(ctx); err != nil {
+		return nil, c.setLastErr(err)
+	}
+
 	// See NOTE above about RLock and wg.Add(1)
 	c.mutex.RLock()
 	span.AddEvent("mutex.RLock()")
@@ -402,25 +255,11 @@
 		c.mutex.RUnlock()
 		defer c.wg.Done()
 	}()
->>>>>>> c3b12630
-
-		// See NOTE above about RLock and wg.Add(1)
-		c.mutex.RLock()
-		span.AddEvent("mutex.RLock()")
-		c.wg.Add(1)
-		defer func() {
-			c.mutex.RUnlock()
-			defer c.wg.Done()
-		}()
-
-		resp, err = c.client.UpdatePeerGlobals(ctx, r)
-		if err != nil {
-			err = errors.Wrap(err, "error in c.client.UpdatePeerGlobals")
-			return c.setLastErr(err)
-		}
-
-		return nil
-	})
+
+	resp, err := c.client.UpdatePeerGlobals(ctx, r)
+	if err != nil {
+		c.setLastErr(err)
+	}
 
 	return resp, err
 }
@@ -456,80 +295,6 @@
 	return errs
 }
 
-<<<<<<< HEAD
-func (c *PeerClient) getPeerRateLimitsBatch(ctx context.Context, r *RateLimitReq) (*RateLimitResp, error) {
-	var resp *RateLimitResp
-
-	err := tracing.Scope(ctx, func(ctx context.Context) error {
-		var err error
-		span := trace.SpanFromContext(ctx)
-		span.SetAttributes(
-			attribute.String("request.name", r.Name),
-			attribute.String("request.key", r.UniqueKey),
-			attribute.Int64("request.limit", r.Limit),
-			attribute.Int64("request.duration", r.Duration),
-		)
-
-		funcTimer := prometheus.NewTimer(funcTimeMetric.WithLabelValues("PeerClient.getPeerRateLimitsBatch"))
-		defer funcTimer.ObserveDuration()
-
-		if err := c.connect(ctx); err != nil {
-			err = errors.Wrap(err, "Error in connect")
-			return c.setLastErr(err)
-		}
-
-		// See NOTE above about RLock and wg.Add(1)
-		c.mutex.RLock()
-		span.AddEvent("mutex.RLock()")
-		if c.status == peerClosing {
-			peerErr := &PeerErr{err: errors.New("already disconnecting")}
-			return c.setLastErr(peerErr)
-		}
-		req := request{
-			request: r,
-			resp:    make(chan *response, 1),
-			ctx:     ctx,
-		}
-
-		// Enqueue the request to be sent
-		span.AddEvent("Enqueue request", trace.WithAttributes(
-			attribute.Int("queueLength", len(c.queue))),
-		)
-		peerAddr := c.Info().GRPCAddress
-		queueLengthMetric.WithLabelValues(peerAddr).Observe(float64(len(c.queue)))
-
-		select {
-		case c.queue <- &req:
-			// Successfully enqueued request.
-		case <-ctx.Done():
-			err = errors.Wrap(ctx.Err(), "Error while enqueuing request")
-			return err
-		}
-
-		c.wg.Add(1)
-		defer func() {
-			c.mutex.RUnlock()
-			c.wg.Done()
-		}()
-
-		// Wait for a response or context cancel
-		return tracing.NamedScope(ctx, "Wait for response", func(ctx context.Context) error {
-			select {
-			case chanResp := <-req.resp:
-				if chanResp.err != nil {
-					err = errors.Wrap(chanResp.err, "Request error")
-					return c.setLastErr(err)
-				}
-				resp = chanResp.rl
-				return nil
-			case <-ctx.Done():
-				return ctx.Err()
-			}
-		})
-	})
-
-	return resp, err
-=======
 func (c *PeerClient) getPeerRateLimitsBatch(ctx context.Context, r *RateLimitReq) (retval *RateLimitResp, err error) {
 	ctx = tracing.StartScope(ctx)
 	defer tracing.EndScope(ctx, err)
@@ -596,7 +361,6 @@
 	case <-ctx2.Done():
 		return nil, ctx2.Err()
 	}
->>>>>>> c3b12630
 }
 
 // run waits for requests to be queued, when either c.batchWait time
@@ -621,29 +385,16 @@
 			}
 
 			_ = tracing.Scope(r.ctx, func(reqCtx context.Context) error {
-<<<<<<< HEAD
-				reqSpan := trace.SpanFromContext(reqCtx)
-=======
->>>>>>> c3b12630
 				queue = append(queue, r)
 
 				// Send the queue if we reached our batch limit
 				if len(queue) == c.conf.Behavior.BatchLimit {
-<<<<<<< HEAD
-					logMsg := "run() reached batch limit"
-					logrus.WithFields(logrus.Fields{
-						"queueLen":   len(queue),
-						"batchLimit": c.conf.Behavior.BatchLimit,
-					}).Info(logMsg)
-					reqSpan.AddEvent(logMsg)
-=======
 					logrus.WithContext(reqCtx).
 						WithFields(logrus.Fields{
 							"queueLen":   len(queue),
 							"batchLimit": c.conf.Behavior.BatchLimit,
 						}).
 						Info("run() reached batch limit")
->>>>>>> c3b12630
 
 					c.sendQueue(reqCtx, queue)
 					queue = nil
@@ -661,30 +412,16 @@
 
 		case <-interval.C:
 			if len(queue) != 0 {
-<<<<<<< HEAD
-				_ = tracing.Scope(ctx, func(ctx context.Context) error {
-					intervalSpan := trace.SpanFromContext(ctx)
-					intervalSpan.SetAttributes(
-						attribute.Int("queueLen", len(queue)),
-						attribute.String("batchWait", c.conf.Behavior.BatchWait.String()),
-					)
-=======
 				ctx2 := tracing.StartScope(ctx)
 				intervalSpan := trace.SpanFromContext(ctx2)
 				intervalSpan.SetAttributes(
 					attribute.String("batchWait", c.conf.Behavior.BatchWait.String()),
 				)
->>>>>>> c3b12630
-
-					c.sendQueue(ctx, queue)
-					queue = nil
-
-<<<<<<< HEAD
-					return nil
-				})
-=======
+
+				c.sendQueue(ctx2, queue)
+				queue = nil
+
 				tracing.EndScope(ctx2, nil)
->>>>>>> c3b12630
 			}
 		}
 	}
@@ -693,32 +430,19 @@
 // sendQueue sends the queue provided and returns the responses to
 // waiting go routines
 func (c *PeerClient) sendQueue(ctx context.Context, queue []*request) {
-<<<<<<< HEAD
-	_ = tracing.Scope(ctx, func(ctx context.Context) error {
-		span := trace.SpanFromContext(ctx)
-		span.SetAttributes(
-			attribute.Int("queueLen", len(queue)),
-		)
-=======
 	ctx = tracing.StartScope(ctx)
 	defer tracing.EndScope(ctx, nil)
 	span := trace.SpanFromContext(ctx)
 	span.SetAttributes(attribute.Int("queueLen", len(queue)))
->>>>>>> c3b12630
-
-		funcTimer := prometheus.NewTimer(funcTimeMetric.WithLabelValues("PeerClient.sendQueue"))
-		defer funcTimer.ObserveDuration()
-
-		var req GetPeerRateLimitsReq
-		for _, r := range queue {
-			req.Requests = append(req.Requests, r.request)
-		}
-
-<<<<<<< HEAD
-		ctx2, cancel2 := ctxutil.WithTimeout(ctx, c.conf.Behavior.BatchTimeout)
-		resp, err := c.client.GetPeerRateLimits(ctx2, &req)
-		cancel2()
-=======
+
+	funcTimer := prometheus.NewTimer(funcTimeMetric.WithLabelValues("PeerClient.sendQueue"))
+	defer funcTimer.ObserveDuration()
+
+	var req GetPeerRateLimitsReq
+	for _, r := range queue {
+		req.Requests = append(req.Requests, r.request)
+	}
+
 	ctx2, cancel2 := ctxutil.WithTimeout(ctx, c.conf.Behavior.BatchTimeout)
 	resp, err := c.client.GetPeerRateLimits(ctx2, &req)
 	cancel2()
@@ -736,93 +460,66 @@
 		err = errors.Wrap(err, logPart)
 		c.setLastErr(err)
 		// checkErrorCounter is updated within client.GetPeerRateLimits().
->>>>>>> c3b12630
-
-		// An error here indicates the entire request failed
-		if err != nil {
-			logPart := "Error in client.GetPeerRateLimits"
-			logrus.WithContext(ctx).
-				WithError(err).
-				WithFields(logrus.Fields{
-					"queueLen":     len(queue),
-					"batchTimeout": c.conf.Behavior.BatchTimeout.String(),
-				}).
-				Error(logPart)
-			err = errors.Wrap(err, logPart)
-			// checkErrorCounter is updated within client.GetPeerRateLimits().
-
-			for _, r := range queue {
-				r.resp <- &response{err: err}
-			}
-
-			return c.setLastErr(err)
-		}
-
-<<<<<<< HEAD
-		// Unlikely, but this avoids a panic if something wonky happens
-		if len(resp.RateLimits) != len(queue) {
-			err = errors.New("server responded with incorrect rate limit list size")
-=======
+
+		for _, r := range queue {
+			r.resp <- &response{err: err}
+		}
+		return
+	}
+
 	// Unlikely, but this avoids a panic if something wonky happens
 	if len(resp.RateLimits) != len(queue) {
 		err = errors.New("server responded with incorrect rate limit list size")
 		span.RecordError(err)
->>>>>>> c3b12630
-
-			for _, r := range queue {
-				checkErrorCounter.WithLabelValues("Item mismatch").Add(1)
-				r.resp <- &response{err: err}
-			}
-
-			return err
-		}
-
-		// Provide responses to channels waiting in the queue
-		for i, r := range queue {
-			r.resp <- &response{rl: resp.RateLimits[i]}
-		}
-
-		return nil
-	})
+
+		for _, r := range queue {
+			checkErrorCounter.WithLabelValues("Item mismatch").Add(1)
+			r.resp <- &response{err: err}
+		}
+		return
+	}
+
+	// Provide responses to channels waiting in the queue
+	for i, r := range queue {
+		r.resp <- &response{rl: resp.RateLimits[i]}
+	}
 }
 
 // Shutdown will gracefully shutdown the client connection, until the context is cancelled
 func (c *PeerClient) Shutdown(ctx context.Context) error {
-	return tracing.Scope(ctx, func(ctx context.Context) error {
-		// Take the write lock since we're going to modify the closing state
-		c.mutex.Lock()
-		if c.status == peerClosing || c.status == peerNotConnected {
-			c.mutex.Unlock()
-			return nil
-		}
-		defer c.mutex.Unlock()
-
-		c.status = peerClosing
-		// We need to close the chan here to prevent a possible race
-		close(c.queue)
-
-		defer func() {
-			if c.conn != nil {
-				c.conn.Close()
-			}
-		}()
-
-		// This allows us to wait on the waitgroup, or until the context
-		// has been cancelled. This doesn't leak goroutines, because
-		// closing the connection will kill any outstanding requests.
-		waitChan := make(chan struct{})
-		go func() {
-			c.wg.Wait()
-			close(waitChan)
-		}()
-
-		select {
-		case <-ctx.Done():
-			return ctx.Err()
-		case <-waitChan:
-			return nil
-		}
-	})
+	// Take the write lock since we're going to modify the closing state
+	c.mutex.Lock()
+	if c.status == peerClosing || c.status == peerNotConnected {
+		c.mutex.Unlock()
+		return nil
+	}
+	defer c.mutex.Unlock()
+
+	c.status = peerClosing
+	// We need to close the chan here to prevent a possible race
+	close(c.queue)
+
+	defer func() {
+		if c.conn != nil {
+			c.conn.Close()
+		}
+	}()
+
+	// This allows us to wait on the waitgroup, or until the context
+	// has been cancelled. This doesn't leak goroutines, because
+	// closing the connection will kill any outstanding requests.
+	waitChan := make(chan struct{})
+	go func() {
+		c.wg.Wait()
+		close(waitChan)
+	}()
+
+	select {
+	case <-ctx.Done():
+		return ctx.Err()
+	case <-waitChan:
+		return nil
+	}
 }
 
 // PeerErr is returned if the peer is not connected or is in a closing state
