--- conflicted
+++ resolved
@@ -60,19 +60,11 @@
 		log.SetLevel(logrus.ErrorLevel)
 	}
 
-<<<<<<< HEAD
-	ctx, tracer, err := tracing.InitTracing(context.Background(),
-=======
 	ctx, _, err := tracing.InitTracing(context.Background(),
->>>>>>> c3b12630
 		"github.com/mailgun/gubernator/v2/cmd/gubernator-cli")
 	if err != nil {
 		log.WithError(err).Warn("Error in tracing.InitTracing")
 	}
-<<<<<<< HEAD
-	tracing.SetDefaultTracer(tracer)
-=======
->>>>>>> c3b12630
 
 	var client guber.V1Client
 	err = tracing.Scope(ctx, func(ctx context.Context) error {
@@ -165,17 +157,6 @@
 }
 
 func sendRequest(ctx context.Context, client guber.V1Client, req *guber.GetRateLimitsReq) {
-<<<<<<< HEAD
-	_ = tracing.Scope(ctx, func(ctx context.Context) error {
-		ctx, cancel := ctxutil.WithTimeout(ctx, clock.Millisecond*500)
-
-		// Now hit our cluster with the rate limits
-		resp, err := client.GetRateLimits(ctx, req)
-		cancel()
-		if err != nil {
-			log.WithContext(ctx).WithError(err).Error("Error in client.GetRateLimits")
-			return nil
-=======
 	ctx = tracing.StartScope(ctx)
 	defer tracing.EndScope(ctx, nil)
 
@@ -207,46 +188,9 @@
 			overlimit = true
 			log.WithContext(ctx).WithField("name", req.Requests[itemNum].Name).
 				Info("Overlimit!")
->>>>>>> c3b12630
-		}
-
-<<<<<<< HEAD
-		// Sanity checks.
-		if resp == nil {
-			log.WithContext(ctx).Error("Response object is unexpectedly nil")
-			return nil
-		}
-		if resp.Responses == nil {
-			log.WithContext(ctx).Error("Responses array is unexpectedly nil")
-			return nil
-		}
-
-		// Check for overlimit response.
-		overlimit := false
-
-		for itemNum, resp := range resp.Responses {
-			if resp.Status == guber.Status_OVER_LIMIT {
-				overlimit = true
-				log.WithContext(ctx).WithField("name", req.Requests[itemNum].Name).
-					Info("Overlimit!")
-			}
-		}
-
-		if overlimit {
-			span := trace.SpanFromContext(ctx)
-			span.SetAttributes(
-				attribute.Bool("overlimit", true),
-			)
-
-			if !quiet {
-				dumpResp := spew.Sdump(resp)
-				log.WithContext(ctx).Info(dumpResp)
-			}
-		}
-
-		return nil
-	})
-=======
+		}
+	}
+
 	if overlimit {
 		span := trace.SpanFromContext(ctx)
 		span.SetAttributes(
@@ -258,5 +202,4 @@
 			log.WithContext(ctx).Info(dumpResp)
 		}
 	}
->>>>>>> c3b12630
 }