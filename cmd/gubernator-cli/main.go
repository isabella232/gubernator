/*
Copyright 2018-2022 Mailgun Technologies Inc

Licensed under the Apache License, Version 2.0 (the "License");
you may not use this file except in compliance with the License.
You may obtain a copy of the License at

http://www.apache.org/licenses/LICENSE-2.0

Unless required by applicable law or agreed to in writing, software
distributed under the License is distributed on an "AS IS" BASIS,
WITHOUT WARRANTIES OR CONDITIONS OF ANY KIND, either express or implied.
See the License for the specific language governing permissions and
limitations under the License.
*/

package main

import (
	"context"
	"flag"
	"fmt"
	"math/rand"
	"os"
	"strings"
	"time"

	"github.com/davecgh/go-spew/spew"
	guber "github.com/mailgun/gubernator/v2"
	"github.com/mailgun/holster/v4/clock"
	"github.com/mailgun/holster/v4/ctxutil"
	"github.com/mailgun/holster/v4/setter"
	"github.com/mailgun/holster/v4/syncutil"
	"github.com/mailgun/holster/v4/tracing"
	"github.com/pkg/errors"
	"github.com/sirupsen/logrus"
	"go.opentelemetry.io/otel/attribute"
	"go.opentelemetry.io/otel/trace"
	"golang.org/x/time/rate"
)

var (
	log                     *logrus.Logger
	configFile, grpcAddress string
	concurrency             uint64
	timeout                 time.Duration
	checksPerRequest        uint64
	reqRate                 float64
	quiet                   bool
)

func main() {
	log = logrus.StandardLogger()
	flag.StringVar(&configFile, "config", "", "Environment config file")
	flag.StringVar(&grpcAddress, "e", "", "Gubernator GRPC endpoint address")
	flag.Uint64Var(&concurrency, "concurrency", 1, "Concurrent threads (default 1)")
	flag.DurationVar(&timeout, "timeout", 100*time.Millisecond, "Request timeout (default 100ms)")
	flag.Uint64Var(&checksPerRequest, "checks", 1, "Rate checks per request (default 1)")
	flag.Float64Var(&reqRate, "rate", 0, "Request rate overall, 0 = no rate limit")
	flag.BoolVar(&quiet, "q", false, "Quiet logging")
	flag.Parse()

<<<<<<< HEAD
	if quiet {
		log.SetLevel(logrus.ErrorLevel)
	}

	ctx, _, err := tracing.InitTracing(context.Background(),
		"github.com/mailgun/gubernator/v2/cmd/gubernator-cli")
=======
	ctx := context.Background()
	err := initTracing()
>>>>>>> 47b7b2d9
	if err != nil {
		log.WithError(err).Warn("Error in tracing.InitTracing")
	}

	var client guber.V1Client
	err = tracing.Scope(ctx, func(ctx context.Context) error {
		// Print startup message.
		cmdLine := strings.Join(os.Args[1:], " ")
		logrus.WithContext(ctx).Info("Command line: " + cmdLine)

		conf, err := guber.SetupDaemonConfig(log, configFile)
		if err != nil {
			return err
		}
		setter.SetOverride(&conf.GRPCListenAddress, grpcAddress)

		if configFile == "" && grpcAddress == "" && os.Getenv("GUBER_GRPC_ADDRESS") == "" {
			return errors.New("please provide a GRPC endpoint via -e or from a config " +
				"file via -config or set the env GUBER_GRPC_ADDRESS")
		}

		err = guber.SetupTLS(conf.TLS)
		if err != nil {
			return err
		}

		log.WithContext(ctx).Infof("Connecting to '%s'...", conf.GRPCListenAddress)
		client, err = guber.DialV1Server(conf.GRPCListenAddress, conf.ClientTLS())
		return err
	})

	checkErr(err)

	// Generate a selection of rate limits with random limits.
	var rateLimits []*guber.RateLimitReq

	for i := 0; i < 2000; i++ {
		rateLimits = append(rateLimits, &guber.RateLimitReq{
			Name:      fmt.Sprintf("gubernator-cli-%d", i),
			UniqueKey: guber.RandomString(10),
			Hits:      1,
			Limit:     int64(randInt(1, 1000)),
			Duration:  int64(randInt(int(clock.Millisecond*500), int(clock.Second*6))),
			Behavior:  guber.Behavior_BATCHING,
			Algorithm: guber.Algorithm_TOKEN_BUCKET,
		})
	}

	fan := syncutil.NewFanOut(int(concurrency))
	var limiter *rate.Limiter
	if reqRate > 0 {
		l := rate.Limit(reqRate)
		limiter = rate.NewLimiter(l, 1)
	}

	// Replay requests in endless loop.
	for {
		for i := int(0); i < len(rateLimits); i += int(checksPerRequest) {
			req := &guber.GetRateLimitsReq{
				Requests: rateLimits[i:min(i+int(checksPerRequest), len(rateLimits))],
			}

			fan.Run(func(obj interface{}) error {
				req := obj.(*guber.GetRateLimitsReq)

				if reqRate > 0 {
					limiter.Wait(ctx)
				}

				sendRequest(ctx, client, req)

				return nil
			}, req)
		}
	}
}

func min(a, b int) int {
	if a <= b {
		return a
	}
	return b
}

func checkErr(err error) {
	if err != nil {
		log.Fatalf(err.Error())
	}
}

func randInt(min, max int) int {
	return rand.Intn(max-min) + min
}

func sendRequest(ctx context.Context, client guber.V1Client, req *guber.GetRateLimitsReq) {
<<<<<<< HEAD
	ctx = tracing.StartScope(ctx)
	defer tracing.EndScope(ctx, nil)

	ctx, cancel := ctxutil.WithTimeout(ctx, clock.Millisecond*500)
=======
	span, ctx := tracing.StartSpan(ctx)
	defer span.Finish()
	ctx, cancel := tracing.ContextWithTimeout(ctx, timeout)
>>>>>>> 47b7b2d9

	// Now hit our cluster with the rate limits
	resp, err := client.GetRateLimits(ctx, req)
	cancel()
	if err != nil {
		log.WithContext(ctx).WithError(err).Error("Error in client.GetRateLimits")
		return
	}

	// Sanity checks.
	if resp == nil {
		log.WithContext(ctx).Error("Response object is unexpectedly nil")
		return
	}
	if resp.Responses == nil {
		log.WithContext(ctx).Error("Responses array is unexpectedly nil")
		return
	}

	// Check for overlimit response.
	overlimit := false

	for itemNum, resp := range resp.Responses {
		if resp.Status == guber.Status_OVER_LIMIT {
			overlimit = true
			log.WithContext(ctx).WithField("name", req.Requests[itemNum].Name).
				Info("Overlimit!")
		}
	}

	if overlimit {
		span := trace.SpanFromContext(ctx)
		span.SetAttributes(
			attribute.Bool("overlimit", true),
		)

		if !quiet {
			dumpResp := spew.Sdump(resp)
			log.WithContext(ctx).Info(dumpResp)
		}
	}
}<|MERGE_RESOLUTION|>--- conflicted
+++ resolved
@@ -60,17 +60,12 @@
 	flag.BoolVar(&quiet, "q", false, "Quiet logging")
 	flag.Parse()
 
-<<<<<<< HEAD
 	if quiet {
 		log.SetLevel(logrus.ErrorLevel)
 	}
 
 	ctx, _, err := tracing.InitTracing(context.Background(),
 		"github.com/mailgun/gubernator/v2/cmd/gubernator-cli")
-=======
-	ctx := context.Background()
-	err := initTracing()
->>>>>>> 47b7b2d9
 	if err != nil {
 		log.WithError(err).Warn("Error in tracing.InitTracing")
 	}
@@ -166,16 +161,10 @@
 }
 
 func sendRequest(ctx context.Context, client guber.V1Client, req *guber.GetRateLimitsReq) {
-<<<<<<< HEAD
 	ctx = tracing.StartScope(ctx)
 	defer tracing.EndScope(ctx, nil)
 
-	ctx, cancel := ctxutil.WithTimeout(ctx, clock.Millisecond*500)
-=======
-	span, ctx := tracing.StartSpan(ctx)
-	defer span.Finish()
-	ctx, cancel := tracing.ContextWithTimeout(ctx, timeout)
->>>>>>> 47b7b2d9
+	ctx, cancel := ctxutil.WithTimeout(ctx, timeout)
 
 	// Now hit our cluster with the rate limits
 	resp, err := client.GetRateLimits(ctx, req)
